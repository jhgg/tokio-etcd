--- conflicted
+++ resolved
@@ -2,6 +2,7 @@
     sync::{Arc, Mutex, Weak},
     time::Duration,
 };
+use tonic::Status;
 
 pub mod lease;
 pub mod watcher;
@@ -10,11 +11,8 @@
 use lease::LeaseHandle;
 pub use tokio_etcd_grpc_client::ClientEndpointConfig;
 use tokio_etcd_grpc_client::EtcdGrpcClient;
-<<<<<<< HEAD
 pub use ids::{LeaseId, WatchId};
-=======
-use tonic::Status;
->>>>>>> 7bde6a80
+
 
 pub struct Client {
     grpc_client: EtcdGrpcClient,
